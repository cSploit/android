<resources>
    <string name="app_name">dSploit</string>
    <string name="menu_settings">Settings</string>
    <string name="title_activity_main">dSploit</string>
    <string name="crash_toast_text">Ooooops ! I crashed, but a report is going to be sent to my
        developer to help fix the issue :)
    </string>
    <string name="toggle_button">ToggleButton</string>
    <string name="enter_redirection_details">Enter redirection details below:</string>
    <string name="address">Address</string>
    <string name="port">Port</string>
    <string name="target">Target</string>
    <string name="unknown">unknown</string>
    <string name="services">Services</string>
    <string name="os">OS</string>
    <string name="device_type">Device Type</string>
    <string name="start_hijack">Tap on a session to start hijacking, long tap to save it to file.
    </string>
    <string name="sort">Sort:</string>
    <string name="select_module">Select a module to run</string>
    <string name="choose">Choose</string>
    <string name="response">Response</string>
    <string name="request">Request</string>
    <string name="wait_for_response">Wait for a response</string>
    <string name="protocol">Protocol</string>
    <string name="dsploit_catchphrase">dSploit - An Android network penetration suite.</string>
    <string name="dsploit_copyleft">Copyleft of Simone Margaritelli aka evilsocket.</string>
    <string name="dsploit_url">http://www.dsploit.net/</string>
    <string name="disclaimer">Disclaimer</string>
    <string name="dsploit_disclaimer">
        <![CDATA[This application is not to be used for any purposes other than to demonstrate its functions, and must only be used on networks for which you have permission to do so. Any other use is not the responsibility of the developer.In other words, don&apos;t be stupid, and don&apos;t direct angry people towards me.]]></string>
    <string name="license">License</string>
    <string name="gpl_license">This program is free software: you can redistribute it and/or modify
        it under the terms of the GNU General Public License as published by the Free Software
        Foundation, either version 3 of the License, or (at your option) any later version.
        This program is distributed in the hope that it will be useful, but WITHOUT ANY WARRANTY;
        without even the implied warranty of MERCHANTABILITY or FITNESS FOR A PARTICULAR PURPOSE.
        See the GNU General Public License for more details.
        You should have received a copy of the GNU General Public License along with this program.
        If not, see http://www.gnu.org/licenses/.
    </string>
    <string name="service">Service</string>
    <string name="stopped">Stopped&#8230;</string>
    <string name="start">Start</string>
    <string name="stop">Stop</string>
    <string name="stopped_dots">Stopped &#8230;</string>
    <string name="starting_dots">Starting &#8230;</string>
    <string name="max_length">Max Length</string>
    <string name="min_length">Min Length</string>
    <string name="username">Username</string>
    <string name="Charset">Charset</string>
    <string name="filter_desc">Enter a custom replace filter, including simple string replacement or
        regular expressions.
    </string>
    <string name="from">From</string>
    <string name="to">To</string>
    <string name="wake_on_lan">Wake On Lan</string>
    <string name="send">Send</string>
    <string name="update_available">Update Available</string>
    <string name="new_update_desc">A new update to version</string>
    <string name="new_update_desc2">is available, do you want to download it ?</string>
    <string name="checking">Checking&#8230;</string>
    <string name="no_updates_available">No updates available.</string>
    <string name="new_version">New version</string>
    <string name="new_version2">found!</string>
    <string name="downloading_update">Downloading update&#8230;</string>
    <string name="connecting">Connecting&#8230;</string>
    <string name="cancel">Cancel</string>
    <string name="error">Error</string>
    <string name="error_occured">An error occurred while downloading the update.</string>
    <string name="invalid_target">Invalid target.</string>
    <string name="add_custom_target">Add custom target</string>
    <string name="enter_url">Enter an URL, host name or ip address below:</string>
    <string name="net_discovery_stopped">Network discovery stopped.</string>
    <string name="net_discovery_started">Network discovery started.</string>
    <string name="start_monitor">Start Network Monitor</string>
    <string name="stop_monitor">Stop Network Monitor</string>
    <string name="start_msfrpcd">Start MetaSploit RPCD</string>
    <string name="stop_msfrpcd">Stop MetaSploit RPCD</string>
    <string name="exit">Exit</string>
    <string name="close_confirm">This will close dSploit, are you sure you want to continue ?
    </string>
    <string name="press_back">Press back again to close this app.</string>
    <string name="selected_">Selected&#160;</string>
    <string name="github_issues">https://github.com/evilsocket/dsploit/issues/new</string>
    <string name="no_session_found">No session file found on sd card.</string>
    <string name="select_session_file">Select a session file from the sd card :</string>
    <string name="select_session">Select Session</string>
    <string name="invalid_session">Invalid session name.</string>
    <string name="session_saved_to">Session saved to &#160;</string>
    <string name="save_session">Save Session</string>
    <string name="enter_session_name">Enter the name of the session file :</string>
    <string name="new_session_started">New session started</string>
    <string name="warning">Warning</string>
    <string name="warning_new_session">Starting a new session would delete the current one,
        continue?
    </string>
    <string name="fatal_error_html">
        <![CDATA[<p>It seems like your ROM has the <b>LD_LIBRARY_PATH bug</b>, i\'m sorry but it\'s not compatible with dSploit.</p>]]></string>
    <string name="fatal_error_html2">
        <![CDATA[<p>For more info read the <a href=\"http://dsploit.net/#faq\">FAQ</a>.</p>]]></string>
    <string name="install_error">Error during files installation!</string>
    <string name="arm_error">
        <![CDATA[<p>It seems like your device processor is not an ARM, i\'m sorry but it\'s not compatible with dSploit.</p>]]></string>
    <string name="arm_error2">
        <![CDATA[<p>For more info read the <a href=\"http://dsploit.net/#requirements\">requirements</a> section.</p>]]></string>
    <string name="busybox_required">Full BusyBox installation required, killall binary not
        found(maybe you have an old busybox version).
    </string>
    <string name="only_4_root">This application can run only on rooted devices.</string>
    <string name="initializing">Initializing&#8230;</string>
    <string name="initialization_error">Initialization Error</string>
    <string name="target_alias">Target Alias</string>
    <string name="set_alias">Set an alias for this target:</string>
    <string name="no_connectivity">No connectivity available.</string>
    <string name="wifi_key_copied">WiFi key copied to clipboard.</string>
    <string name="connected_to"><![CDATA[Connected to <b>]]></string>
    <string name="connected_to2"><![CDATA[</b> with key <b><font color=\"green\">]]></string>
    <string name="connected_to3"><![CDATA[</font></b> !]]></string>
    <string name="connection_to"><![CDATA[Connection to <b>]]></string>
    <string name="connection_to2">
        <![CDATA[</b> <b><font color=\"red\">FAILED</font></b>.]]></string>
    <string name="enter_key_or_crack">Enter WiFi Key or attempt cracking:</string>
    <string name="enter_wifi_key">Enter WiFi Key:</string>
    <string name="scanning">Scanning&#8230;</string>
    <string name="invalid_filename">Invalid file name.</string>
    <string name="something_went_wrong">Something went wrong, please select again a valid target.
    </string>
    <string name="selected">Selected</string>
    <string name="nothing_found"><![CDATA[<small><i>Nothing Found</i></small>]]></string>
    <string name="no_open_ports">No open ports detected on current target, run the service inspector first.</string>
    <string name="no_exploits_found">No exploits found.</string>
    <string name="no_open_ports_focused_scan">No open ports found, run the port scanner before selecting a focused scan.</string>
    <string name="no_open_ports_exploitfinder">No exploits found on this target, run the ExploitFinder first.</string>
    <string name="no_exploit_started">No exploit has been started.</string>
    <string name="no_vulnerabilities_found">No vulnerabilities found about this target. run the Vulnerability Finder first.</string>
    <string name="no_infos_on_target">No specific informations about services running on target
        machine, run the service inspector first.
    </string>
    <string name="custom_charset">Custom Charset</string>
    <string name="enter_chars_wanted">Enter the chars you want to use in the custom charset:
    </string>
    <string name="invalid_port">Invalid port specified.</string>
    <string name="request_empty">The request can not be empty.</string>
    <string name="request_sent">Request sent.</string>
    <string name="customize_wol_port">Customize WOL port and press Send.</string>
    <string name="couldnt_send_wol_packet">Could not send a WOL packet to a target without a known
        MAC address.
    </string>
    <string name="no_activities_for_url">No activities to handle this type of url.</string>
    <string name="select_ports">Select Ports</string>
    <string name="enter_ports_list">Enter a comma separated list of ports:</string>
    <string name="invalid_port_">Invalid port \'</string>
    <string name="port_must_be_greater">Port must be greater than 0 and smaller than 65535.</string>
    <string name="invalid_ports">Invalid ports specified.</string>
    <string name="empty_port_list">Empty port list.</string>
    <string name="about_dsploit_v_">About dSploit v</string>
    <string name="select_target">Select a target below by clicking on a row, or long click on it to
        enter an alias.
    </string>
    <string name="generating_keys">Generating keys&#8230;</string>
    <string name="no_wifi_available">No WiFi connection available, the application will just check
        for updates. #STATUS#
    </string>
    <string name="loading_changelog">Loading changelog&#8230;</string>
    <string name="something_went_wrong_changelog">
        <![CDATA[<html><body><p><b>Something went wrong while retrieving the changelog:</b></p><p><pre>{DESCRIPTION}</pre></p></body></html>]]></string>
    <string name="cancel_dialog">Cancel</string>
    <string name="yes">Yes</string>
    <string name="no">No</string>
    <string name="connect">Connect</string>
    <string name="crack">Crack</string>
    <string name="could_not_read_folder">Could not read folder contents.</string>
    <string name="choose_dir">Choose&#160;</string>
    <string name="vulnerability_finder">Vulnerability Finder</string>
    <string name="vulnerability_finder_desc">Search for known vulnerabilities for target running
        services upon National Vulnerability Database.
    </string>
    <string name="inspector">Inspector</string>
    <string name="inspector_desc">Perform target operating system and services deep detection
        (slower than port scanner, but more accurate).
    </string>
    <string name="login_cracker">Login Cracker</string>
    <string name="login_cracker_desc">A very fast network logon cracker which support many different
        services.
    </string>
    <string name="packet_forger">Packet Forger</string>
    <string name="packet_forger_desc">Craft and send a custom TCP or UDP packet to the target.
    </string>
    <string name="port_scanner">Port Scanner</string>
    <string name="port_scanner_desc">Perform a SYN port scanning on target.</string>
    <string name="router_pwn">Router PWN</string>
    <string name="router_pwn_desc">Launch the http://routerpwn.com/ service to pwn your router.
    </string>
    <string name="trace">Trace</string>
    <string name="trace_desc">Perform a traceroute on target.</string>
    <string name="mitm">MITM</string>
    <string name="mitm_desc">Perform various man-in-the-middle attacks, such as network sniffing,
        traffic manipulation, etc&#8230;
    </string>
    <string name="network_subnet_mask">This is your network subnet mask</string>
    <string name="gateway_router">(Your network gateway / router)</string>
    <string name="this_device">&#160;(This device)</string>
    <string name="wifi_went_down">WiFi connectivity went down.</string>
    <string name="hijack_session">Hijack Session</string>
    <string name="start_hijacking">Stop sniffing and start session hijacking?</string>
    <string name="start_hijacking2">Start session hijacking?</string>
    <string name="set_session_filename">Set the session file name:</string>
    <string name="session_sniffer">Session Sniffer</string>

    <string name="untraced_hops">untraced hops</string>
    <string name="add_username">Add username</string>
    <string name="enter_username">Enter the username you want to use:</string>
    <string name="select_wordlist">Select Wordlist</string>
    <string name="error_filepath">Could not determine file path, please use a different file
        manager.
    </string>
    <string name="trying">Trying</string>
    <string name="left">left</string>
    <string name="error_filepath2">Could not determine file path.</string>
    <string name="tap_again">Tap again to stop.</string>
    <string name="unexpected_file_error">Unexpected error while reading the file : </string>
    <string name="the_port">The port</string>
    <string name="error_proxy_port"> which is needed by the transparent proxy is taken from another process, open application settings ?</string>
    <string name="error_mitm_port"> which is needed by the mitm server is taken from another process, open application settings ?</string>
    <string name="error_https_port"> which is needed by the mitm https redirector is taken from another process, open application settings ?</string>
    <string name="error_mitm_ports">MITM modules need all ports available.</string>

    <!-- rpc stuff -->
    <string name="error_rpc">RPC error</string>
    <string name="error_rpcd_inval">bad settings</string>
    <string name="error_rpcd_shell">cannot execute shell</string>
    <string name="rpcd_starting">Starting MetaSploit RPCD&#8230;</string>
    <string name="rpcd_started">MetaSploit RPCD started</string>
    <string name="rpcd_stopped">MetaSploit RPCD stopped</string>
    <string name="rpcd_running">MetaSploit RPCD is already running</string>
    <string name="rpcd_timedout">MetaSploit RPCD does not respond</string>
    <string name="error_rcpd_fatal">fatal error occurred, i\'m searching that bug for send it to my developers.
        if i won\'t exit please close me from preferences->applications,
        and ALERT MY DEVELOPERS.
    </string>

    <!-- mitm modules -->
    <string name="mitm_simple_sniff">Simple Sniff</string>
    <string name="mitm_simple_sniff_desc">Redirect target\'s traffic through this device and show some stats while dumping it to a pcap file.</string>
    <string name="mitm_password_sniff">Password Sniffer</string>
    <string name="mitm_password_sniff_desc">Sniff passwords of many protocols such as http, ftp, imap, imaps, irc, msn, etc from the target.</string>
    <string name="mitm_session_hijack">Session Hijacker</string>
    <string name="mitm_session_hijack_desc">Listen for cookies on the network and hijack sessions.</string>
    <string name="mitm_connection_kill">Kill Connections</string>
    <string name="mitm_connection_kill_desc">Kill connections preventing the target to reach any website or server.</string>
    <string name="mitm_connection_kill_error">Connection killer can be used only against single endpoints.</string>
    <string name="mitm_redirect">Redirect</string>
    <string name="mitm_redirect_desc">Redirect all the http traffic to another address.</string>
    <string name="mitm_redirection">Redirection</string>
    <string name="error_port_outofrange">Port out of range.</string>
    <string name="error_invalid_address_or_port">Invalid address and/or port specified.</string>
    <string name="mitm_image_replace">Replace Images</string>
    <string name="mitm_image_replace_desc">Replace all images on webpages with the specified one.</string>
    <string name="choose_source">Choose a source:</string>
    <string name="local_images">Local Images</string>
    <string name="error_image_intent">This is weird, seems like you have no application to handle image browsing.</string>
    <string name="image">Image</string>
    <string name="enter_image_url">Enter the url of the image :</string>
    <string name="error_image_url">Invalid image url.</string>
    <string name="mitm_video_replace">Replace Videos</string>
    <string name="mitm_video_replace_desc">Replace all youtube videos on webpages with the specified one.</string>
    <string name="video">Video</string>
    <string name="enter_video_url">Enter the url of the video :</string>
    <string name="error_video_url">Invalid youtube video.</string>
    <string name="mitm_script_injection">Script Injection</string>
    <string name="mitm_script_injection_desc">Inject a javascript in every visited webpage.</string>
    <string name="choose_method">Choose a method:</string>
    <string name="local_files">Local files</string>
    <string name="custom_code">Custom Code</string>
    <string name="error_file_intent">Seems like you have no file manager capable of browsing files, please install one.</string>
    <string name="enter_js_code">Enter the js code to inject :</string>
    <string name="error_js_code"><![CDATA[Invalid javascript code, remember to use <script></script> enclosing tags.]]></string>
    <string name="mitm_custom">Custom Filter</string>
    <string name="mitm_custom_desc">Replace custom text on webpages with the specified one.</string>
    <string name="custom_filter">Custom Filter</string>
    <string name="error_filter">Invalid regular expression</string>
    <string name="file_output">File Output</string>
    <string name="question_save_to_pcap">Do you want to save sniffed traffic to a pcap file ?</string>
    <string name="dumping_traffic_to">Dumping traffic to </string>

    <string name="error_mitm_proxy">Unable to create the proxy, please check your connection and port availability.</string>
    <string name="error_mitm_https_redirector">Unable to create the HTTPS redirector, please check your connection and port availability.</string>
    <string name="error_mitm_resource_server">Unable to create the resource server, please check your connection and port availability.</string>

    <string name="hijacker_load_from_file">Load From File</string>
    <string name="login_user_wordlist">User Wordlist</string>
    <string name="login_pass_wordlist">Password Wordlist</string>

    <string name="menu_new_session">New Session</string>
    <string name="menu_save_session">Save Session</string>
    <string name="menu_restore_session">Restore Session</string>
    <string name="menu_stop_monitor">Stop Network Monitor</string>
    <string name="menu_submit_issue">Submit Issue</string>
    <string name="menu_about">About</string>

    <string name="scanner_select_ports">Select Custom Ports</string>

    <string name="wifi_initializing">Initializing &#8230;</string>
    <string name="wifi_activating_iface">Activating WiFi interface &#8230;</string>
    <string name="wifi_activated">WiFi activated.</string>
    <string name="wifi_scanning">Scanning &#8230;</string>
    <string name="wifi_attempting_to">Attempting connection to</string>
    <string name="wifi_with_key">with key</string>
    <string name="wifi_connecting_to">Connecting to</string>
    <string name="wifi_error_keys">Could not generate keys.</string>
    <string name="wifi_scan_finished">Scanning finished.</string>

    <!-- preferences -->
    <string name="pref_general">General</string>
    <string name="pref_modules">Modules</string>
    <string name="pref_msf">MetaSploitFramework</string>
    <string name="pref_performance">Performance</string>
    <string name="pref_check_updates">Check for Updates</string>
    <string name="pref_wake_lock">Wake Lock</string>
    <string name="pref_save_path">Save Path</string>
    <string name="pref_debug_error_logging">Debug Error Logging</string>
    <string name="pref_enable_profiler">Code Profiler</string>
    <string name="pref_sniffer_sample_time">Sniffer Sample Time</string>
    <string name="pref_http_proxy_port">HTTP Proxy Port</string>
    <string name="pref_http_server_port">HTTP Server Port</string>
    <string name="pref_https_redirect">SSL Stripping</string>
    <string name="pref_https_redirector_port">HTTPS Redirector Port</string>
    <string name="pref_http_max_buffer_size">HTTP Max Buffer Size</string>
    <string name="pref_password_filename">Password Sniffer File</string>
    <string name="pref_check_updates_desc">Check for updates every time the application is started.</string>
    <string name="pref_wake_lock_desc">Prevents the device going in sleep mode while the application is running.</string>
    <string name="pref_save_path_desc">Global save path to put every log file.</string>
    <string name="pref_debug_error_logging_desc">Enable or disable error logging on a debug file.</string>
    <string name="pref_enable_profiler_desc">Enable or disable network code profiler logging.</string>
    <string name="pref_sniffer_sample_time_desc">Sample time in seconds of the sniffer module network statistics.</string>
    <string name="pref_http_proxy_port_desc">MITM transparent proxy port to listen on, change this if you have problems starting the proxy.</string>
    <string name="pref_http_server_port_desc">MITM http server port to listen on, change this if you have problems starting the server.</string>
    <string name="pref_https_redirect_desc">Redirect traffic from HTTPS to HTTP.</string>
    <string name="pref_https_redirector_port_desc">MITM https redirection server port to listen on.</string>
    <string name="pref_http_max_buffer_size_desc">Max buffer size of HTTP requests handled by the transparent proxy.</string>
    <string name="pref_password_filename_desc">Name of the file to use to log passwords and cookies.</string>
    <string name="pref_rpc_user">RPC username</string>
    <string name="pref_rpc_user_desc">Username for connect to MetaSploit RPCD.</string>
    <string name="pref_rpc_pswd">RPC password</string>
    <string name="pref_rpc_pswd_desc">Password for connect to MetaSploit RPCD.</string>
    <string name="pref_rpc_port">RPC port</string>
    <string name="pref_rpc_port_desc">Port for connect to MetaSploit RPCD.</string>
    <string name="pref_chroot">gentoo root</string>
    <string name="pref_chroot_desc">Directory containing gentoo system.</string>
    <string name="pref_performance_vuln_desc">Search for vulnerability using</string>
    <string-array name="pref_performance_vuln" >
        <item>OSVDB</item>
        <item>CVE</item>
        <item>both CVE and OSVDB</item>
    </string-array>
    <string-array name="pref_performance_vuln_values">
        <item>OSVDB</item>
        <item>CVE</item>
        <item>BOTH</item>
    </string-array>
    <string name="pref_performance_exploit_desc">Search exploits</string>
    <string-array name="pref_performance_exploit" >
        <item>MSF compatible only</item>
        <item>on exploitdb only</item>
        <item>from both exploitdb and MSF</item>
    </string-array>
    <string-array name="pref_performance_exploit_values">
        <item>MSF</item>
        <item>EXDB</item>
        <item>BOTH</item>
    </string-array>
    <string name="pref_advanced">Advanced</string>
    <string name="pref_folder">Folder</string>
    <string name="pref_err_exists">does not exists.</string>
    <string name="pref_err_writable">is not writable.</string>
    <string name="pref_err_sample_time">Sample time must be between 0.4 and 1.0.</string>
    <string name="pref_err_invalid_number">Invalid number.</string>
    <string name="pref_err_proxy_port">Proxy port must be between 1024 and 65535.</string>
    <string name="pref_err_server_port">Server port must be between 1024 and 65535.</string>
    <string name="pref_err_redirector_port">Server port must be between 1024 and 65535.</string>
    <string name="pref_err_busy_port">Another process is listening on this port, please use another one.</string>
    <string name="pref_err_buffer_size">Buffer size must be between 1024 and 104857600.</string>

    <string name="exploit_finder">Exploit Finder</string>
    <string name="exploit_finder_desc">Search for exploit that matches found vulnerabilities.</string>
    <string name="exploit_launch_all">Launch all</string>
    <string name="sessions">Sessions</string>
    <string name="sessions_desc">Sessions on pwned target.</string>
<<<<<<< HEAD
    <string name="exploit_launch">Launch</string>
    <string name="exploit_edit_options">Edit options</string>
    <string name="payload_edit_settings">Edit payload settings</string>
    <string name="exploit_choose_payload">Choose payload</string>
    <string name="exploit_choose_target">Choose target</string>
    <string name="open_url">Open URL</string>
    <string name="show_full_description">Show full description</string>
    <string name="choose_an_option">choose an option</string>
    <string name="required">Required</string>
    <string name="evasion">Evasion</string>
    <string name="search_exact_version">Exact version matching</string>
    <string name="sessions_title">Open a shell by clicking on a session, or see more options by long press on it.</string>
    <string name="open_shell">Open shell</string>
    <string name="clear_event_log">Clear event log</string>
    <string name="run">Run</string>
    <string name="command">Command</string>
    <string name="clear">Clear</string>
    <string name="msfrpc_disconnected">MSF RPC disconnected</string>
    <string name="no_opened_sessions">there is no opened sessions for this target</string>
    <string name="delete">Delete</string>
=======
    
    <string name="menu_add">Add</string>
    <string name="menu_scan">Scan</string>
    <string name="menu_wifi_scan">WiFi Scan</string>
    <string name="menu_stop_msfrpcd">Stop msfrpcd</string>
    
    <string name="pref_theme">Dark Theme</string>
    <string name="pref_choose_theme">Enable the dark theme, which is easier on the eyes</string>
    <string name="please_restart">The new theme will not be applied until you restart the app</string>
>>>>>>> 0585e016
</resources><|MERGE_RESOLUTION|>--- conflicted
+++ resolved
@@ -387,7 +387,6 @@
     <string name="exploit_launch_all">Launch all</string>
     <string name="sessions">Sessions</string>
     <string name="sessions_desc">Sessions on pwned target.</string>
-<<<<<<< HEAD
     <string name="exploit_launch">Launch</string>
     <string name="exploit_edit_options">Edit options</string>
     <string name="payload_edit_settings">Edit payload settings</string>
@@ -397,6 +396,15 @@
     <string name="show_full_description">Show full description</string>
     <string name="choose_an_option">choose an option</string>
     <string name="required">Required</string>
+    
+    <string name="menu_add">Add</string>
+    <string name="menu_scan">Scan</string>
+    <string name="menu_wifi_scan">WiFi Scan</string>
+    <string name="menu_stop_msfrpcd">Stop msfrpcd</string>
+    
+    <string name="pref_theme">Dark Theme</string>
+    <string name="pref_choose_theme">Enable the dark theme, which is easier on the eyes</string>
+    <string name="please_restart">The new theme will not be applied until you restart the app</string>
     <string name="evasion">Evasion</string>
     <string name="search_exact_version">Exact version matching</string>
     <string name="sessions_title">Open a shell by clicking on a session, or see more options by long press on it.</string>
@@ -408,15 +416,4 @@
     <string name="msfrpc_disconnected">MSF RPC disconnected</string>
     <string name="no_opened_sessions">there is no opened sessions for this target</string>
     <string name="delete">Delete</string>
-=======
-    
-    <string name="menu_add">Add</string>
-    <string name="menu_scan">Scan</string>
-    <string name="menu_wifi_scan">WiFi Scan</string>
-    <string name="menu_stop_msfrpcd">Stop msfrpcd</string>
-    
-    <string name="pref_theme">Dark Theme</string>
-    <string name="pref_choose_theme">Enable the dark theme, which is easier on the eyes</string>
-    <string name="please_restart">The new theme will not be applied until you restart the app</string>
->>>>>>> 0585e016
 </resources>