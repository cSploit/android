--- conflicted
+++ resolved
@@ -21,14 +21,9 @@
 
 import java.io.IOException;
 import java.util.ArrayList;
-<<<<<<< HEAD
 import java.util.concurrent.TimeoutException;
 
 import android.content.Intent;
-=======
-
-import android.content.SharedPreferences;
->>>>>>> 0585e016
 import android.os.Bundle;
 import android.view.View;
 import android.widget.AdapterView;
@@ -49,32 +44,24 @@
 import it.evilsocket.dsploit.net.metasploit.Session;
 import it.evilsocket.dsploit.net.metasploit.ShellSession;
 
-<<<<<<< HEAD
-public class Sessions extends Plugin
-{
-  private ListView 			mListView		   = null;
+public class Sessions extends Plugin {
+	private ListView mListView = null;
   private ArrayList<Session> mResults;
   private ArrayAdapter<Session> mAdapter = null;
   private Sessions              UIThread = null;
 
-  public Sessions() {
-    super
-    (
-      R.string.sessions,
-      R.string.sessions_desc,
+	public Sessions() {
+		super(R.string.sessions, R.string.sessions_desc,
 
-      new Target.Type[]{ Target.Type.ENDPOINT, Target.Type.REMOTE },
-      R.layout.plugin_sessions_layout,
-      R.drawable.action_session
-    );
-  }
+		new Target.Type[] { Target.Type.ENDPOINT, Target.Type.REMOTE },
+				R.layout.plugin_sessions_layout, R.drawable.action_session);
+	}
 
   private AdapterView.OnItemLongClickListener longClickListener = new AdapterView.OnItemLongClickListener() {
     @Override
     public boolean onItemLongClick(AdapterView<?> parent, View view, int position, long id) {
       final Session s = mAdapter.getItem(position);
       final ArrayList<Integer> availableChoices = new ArrayList<Integer>();
-
       availableChoices.add(R.string.show_full_description);
       if(s.haveShell())
         availableChoices.add(R.string.open_shell);
@@ -145,65 +132,6 @@
     }
   };
 
-  @Override
-  public void onCreate(Bundle savedInstanceState) {
-    super.onCreate(savedInstanceState);
-
-    UIThread = this;
-
-    if(System.getMsfRpc()==null) {
-      new FinishDialog(getString(R.string.error),"MSF RPC not connected",Sessions.this).show();
-      return;
-    }
-
-    System.getMsfRpc().updateSessions();
-
-    mResults = System.getCurrentTarget().getSessions();
-
-    if(mResults.isEmpty()) {
-      new FinishDialog(getString(R.string.warning),getString(R.string.no_opened_sessions),Sessions.this).show();
-      return;
-    }
-
-    mListView = ( ListView )findViewById( android.R.id.list );
-    mAdapter  = new ArrayAdapter<Session>(this, android.R.layout.simple_list_item_1, mResults);
-
-    mListView.setAdapter( mAdapter );
-
-    mListView.setOnItemClickListener(clickListener);
-
-    mListView.setOnItemLongClickListener(longClickListener);
-  }
-
-  @Override
-  public void onRpcChange(RPCClient currentValue) {
-    if(UIThread==null)
-      return;
-    if(this!=UIThread)
-      UIThread.onRpcChange(currentValue);
-    else if(currentValue == null)
-      new FinishDialog(getString(R.string.error),getString(R.string.msfrpc_disconnected),Sessions.this).show();
-  }
-=======
-public class Sessions extends Plugin {
-	private ListView mListView = null;
-	private ArrayList<Exploit> results = new ArrayList<Target.Exploit>();
-	private ArrayAdapter<Exploit> mAdapter = null;
-
-	public Sessions() {
-		super(R.string.sessions, R.string.sessions_desc,
-
-		new Target.Type[] { Target.Type.ENDPOINT, Target.Type.REMOTE },
-				R.layout.plugin_sessions_layout, R.drawable.action_session);
-	}
-
-	private Thread mThread = new Thread(new Runnable() {
-		@Override
-		public void run() {
-			// TODO: find and add sessions to mAdapted
-		}
-	});
-
 	@Override
 	public void onCreate(Bundle savedInstanceState) {
 		SharedPreferences themePrefs = getSharedPreferences("THEME", 0);
@@ -213,68 +141,44 @@
 		else
 			setTheme(R.style.AppTheme);
 		super.onCreate(savedInstanceState);
-		int nEx, i;
 
-		i = nEx = 0;
-		nEx = System.getCurrentTarget().getExploits().size();
-		for (i = 0; i < nEx; i++) {
-			if (System.getCurrentExploits().get(i).started)
-				break;
+    UIThread = this;
+
+    if(System.getMsfRpc()==null) {
+      new FinishDialog(getString(R.string.error),"MSF RPC not connected",Sessions.this).show();
+      return;
 		}
 
-		if (System.getCurrentTarget().hasOpenPorts() == false)
-			new FinishDialog(getString(R.string.warning),
+    System.getMsfRpc().updateSessions();
 					getString(R.string.no_open_ports), this).show();
 
-		else if (nEx == 0)
-			new FinishDialog(getString(R.string.warning),
+    mResults = System.getCurrentTarget().getSessions();
 					getString(R.string.no_open_ports_exploitfinder), this)
 					.show();
 
-		else if (i >= nEx)
-			new FinishDialog(getString(R.string.warning),
-					getString(R.string.no_exploit_started), this).show();
+    if(mResults.isEmpty()) {
+      new FinishDialog(getString(R.string.warning),getString(R.string.no_opened_sessions),Sessions.this).show();
+      return;
+    }
 
 		mListView = (ListView) findViewById(android.R.id.list);
-		mAdapter = new ArrayAdapter<Exploit>(this,
+    mAdapter  = new ArrayAdapter<Session>(this, android.R.layout.simple_list_item_1, mResults);
 				android.R.layout.simple_list_item_1, results);
-
-		mAdapter.clear();
 
 		mListView.setAdapter(mAdapter);
 
-		mThread.start();
+    mListView.setOnItemClickListener(clickListener);
 
-		/*
-		 * TODO: open shell....how? maybe we can use android-terminal-emulator
-		 * 
-		 * mListView.setOnChildClickListener( new OnChildClickListener(){
-		 * 
-		 * @Override public boolean onChildClick( ExpandableListView parent,
-		 * View v, int groupPosition, int childPosition, long id ) {
-		 * Vulnerability cve = ( Vulnerability )mAdapter.getChild(groupPosition,
-		 * childPosition);
-		 * 
-		 * if( cve != null ) { String uri =
-		 * "http://web.nvd.nist.gov/view/vuln/detail?vulnId=" +
-		 * cve.getIdentifier(); Intent browser = new Intent( Intent.ACTION_VIEW,
-		 * Uri.parse( uri ) );
-		 * 
-		 * startActivity( browser ); }
-		 * 
-		 * return true; }} );
-		 * 
-		 * for( int i = 0; i < mAdapter.getGroupCount(); i++ ) {
-		 * mListView.expandGroup( i ); }
-		 */
+    mListView.setOnItemLongClickListener(longClickListener);
 	}
 
 	@Override
-	public void onBackPressed() {
-		super.onBackPressed();
-		overridePendingTransition(R.anim.slide_in_left, R.anim.slide_out_left);
-		mThread.interrupt();
-		mThread.stop();
+  public void onRpcChange(RPCClient currentValue) {
+    if(UIThread==null)
+      return;
+    if(this!=UIThread)
+      UIThread.onRpcChange(currentValue);
+    else if(currentValue == null)
+      new FinishDialog(getString(R.string.error),getString(R.string.msfrpc_disconnected),Sessions.this).show();
 	}
->>>>>>> 0585e016
 }