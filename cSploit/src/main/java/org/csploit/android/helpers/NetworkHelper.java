--- conflicted
+++ resolved
@@ -1,8 +1,5 @@
 package org.csploit.android.helpers;
 
-<<<<<<< HEAD
-import java.net.InetAddress;
-=======
 import org.apache.commons.compress.utils.IOUtils;
 import org.csploit.android.core.*;
 import org.csploit.android.core.System;
@@ -14,7 +11,7 @@
 import java.io.InputStreamReader;
 import java.util.regex.Matcher;
 import java.util.regex.Pattern;
->>>>>>> f4e891ee
+import java.net.InetAddress;
 
 /**
  * A class that provide some useful network-related static methods
@@ -38,7 +35,6 @@
     return Integer.parseInt(hexOui, 16);
   }
 
-<<<<<<< HEAD
   /**
    * compare two byte[] comparing their length and each of their values.
    * @return -1 if {@code a} is less than {@code b}, 0 if are equals, +1 if {@code a} is greater than {@code b}
@@ -68,7 +64,8 @@
    */
   public static int compareInetAddresses(InetAddress a, InetAddress b) {
     return compareByteArray(a.getAddress(), b.getAddress());
-=======
+  }
+
   public static String getIfaceGateway(String iface) {
     Pattern pattern = Pattern.compile(String.format("^%s\\t+00000000\\t+([0-9A-F]{8})", iface), Pattern.CASE_INSENSITIVE);
     BufferedReader reader = null;
@@ -127,6 +124,5 @@
     }
 
     return sb.length() > 0 ? sb.toString() : null;
->>>>>>> f4e891ee
   }
 }