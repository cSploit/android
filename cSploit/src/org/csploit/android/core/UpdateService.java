--- conflicted
+++ resolved
@@ -1269,13 +1269,6 @@
 
         if (what_to_do == action.msf_update)
           installGems();
-<<<<<<< HEAD
-        else if (what_to_do == action.gems_update)
-          updateGems();
-=======
-        else if (what_to_do == action.core_update)
-          System.initCore();
->>>>>>> c30fc08e
 
         deleteTemporaryFiles();
         createVersionFile();
