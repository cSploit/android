/*
 * This file is part of the dSploit.
 *
 * Copyleft of Simone Margaritelli aka evilsocket <evilsocket@gmail.com>
 *
 * dSploit is free software: you can redistribute it and/or modify
 * it under the terms of the GNU General Public License as published by
 * the Free Software Foundation, either version 3 of the License, or
 * (at your option) any later version.
 *
 * dSploit is distributed in the hope that it will be useful,
 * but WITHOUT ANY WARRANTY; without even the implied warranty of
 * MERCHANTABILITY or FITNESS FOR A PARTICULAR PURPOSE.  See the
 * GNU General Public License for more details.
 *
 * You should have received a copy of the GNU General Public License
 * along with dSploit.  If not, see <http://www.gnu.org/licenses/>.
 */
package org.csploit.android.core;

import android.app.Activity;
import android.app.ActivityManager;
import android.app.ActivityManager.RunningServiceInfo;
import android.app.AlertDialog;
import android.content.Context;
import android.content.DialogInterface;
import android.content.Intent;
import android.content.SharedPreferences;
import android.content.pm.PackageInfo;
import android.content.pm.PackageManager;
import android.content.pm.PackageManager.NameNotFoundException;
import android.net.wifi.WifiManager;
import android.net.wifi.WifiManager.WifiLock;
import android.os.Build;
import android.os.Bundle;
import android.os.Environment;
import android.os.PowerManager;
import android.os.PowerManager.WakeLock;
import android.preference.PreferenceManager;
import android.util.SparseIntArray;

import org.acra.ACRA;
import org.acra.ACRAConfiguration;
import org.csploit.android.R;
import org.csploit.android.WifiScannerActivity;
import org.csploit.android.net.Endpoint;
import org.csploit.android.net.Network;
import org.csploit.android.net.Network.Protocol;
import org.csploit.android.net.Target;
import org.csploit.android.net.Target.Exploit;
import org.csploit.android.net.Target.Port;
import org.csploit.android.net.Target.Type;
import org.csploit.android.net.http.proxy.HTTPSRedirector;
import org.csploit.android.net.http.proxy.Proxy;
import org.csploit.android.net.http.server.Server;
import org.csploit.android.net.metasploit.MsfExploit;
import org.csploit.android.net.metasploit.Payload;
import org.csploit.android.net.metasploit.RPCClient;
import org.csploit.android.net.metasploit.Session;
import org.csploit.android.tools.ToolBox;

import java.io.BufferedReader;
import java.io.BufferedWriter;
import java.io.DataInputStream;
import java.io.DataOutputStream;
import java.io.File;
import java.io.FileInputStream;
import java.io.FileOutputStream;
import java.io.FileReader;
import java.io.FileWriter;
import java.io.IOException;
import java.io.InputStream;
import java.io.InputStreamReader;
import java.io.PrintWriter;
import java.io.StringWriter;
import java.io.Writer;
import java.net.InetAddress;
import java.net.InetSocketAddress;
import java.net.NoRouteToHostException;
import java.net.Socket;
import java.net.SocketException;
import java.net.UnknownHostException;
import java.util.ArrayList;
import java.util.Collection;
import java.util.HashMap;
import java.util.LinkedList;
import java.util.Map;
import java.util.Vector;
import java.util.regex.Matcher;
import java.util.regex.Pattern;
import java.util.zip.GZIPInputStream;
import java.util.zip.GZIPOutputStream;

public class System
{
  public static final String SESSION_MAGIC = "cSploitSession";

  private static final String ERROR_LOG_FILENAME = "csploit-debug-error.log";
  private static final Pattern SERVICE_PARSER = Pattern.compile("^([^\\s]+)\\s+(\\d+).*$", Pattern.CASE_INSENSITIVE);
  public static int HTTP_PROXY_PORT = 8080;
  public static int HTTP_SERVER_PORT = 8081;
  public static int HTTPS_REDIR_PORT = 8082;
  public static int MSF_RPC_PORT = 55553;

  public static final String IPV4_FORWARD_FILEPATH = "/proc/sys/net/ipv4/ip_forward";

  private static boolean mInitialized = false;
  private static String mLastError = "";
  private static Context mContext = null;
  private static WifiLock mWifiLock = null;
  private static WakeLock mWakeLock = null;
  private static Network mNetwork = null;
  private static final Vector<Target> mTargets = new Vector<Target>();
  private static int mCurrentTarget = 0;
  private static Map<String, String> mServices = null;
  private static Map<String, String> mPorts = null;
  private static Map<String, String> mVendors = null;
  private static SparseIntArray mOpenPorts = null;

  // registered plugins
  private static ArrayList<Plugin> mPlugins = null;
  private static Plugin mCurrentPlugin = null;
<<<<<<< HEAD
  // toolbox singleton
  private static ToolBox mTools = null;

=======
>>>>>>> 0d2eba83
  private static HTTPSRedirector mRedirector = null;
  private static Proxy mProxy = null;
  private static Server mServer = null;

  private static String mStoragePath = null;
  private static String mSessionName = null;

  private static String mApkVersion = null;

  private static Object mCustomData = null;

  private static RPCClient mMsfRpc      = null;
  private static Exploit mExploit       = null;
  private static Payload mPayload       = null;
  private static Session mMsfSession    = null;

  private static boolean mCoreInitialized = false;

  private static KnownIssues mKnownIssues = null;

  private final static LinkedList<SettingReceiver> mSettingReceivers = new LinkedList<SettingReceiver>();

  // toolbox singleton
  private static ToolBox mTools = new ToolBox();

  public static void init(Context context) throws Exception{
    mContext = context;
    try{
      Logger.debug("initializing System...");
      mStoragePath = getSettings().getString("PREF_SAVE_PATH", Environment.getExternalStorageDirectory().toString());
      mSessionName = "csploit-session-" + java.lang.System.currentTimeMillis();
      mKnownIssues = new KnownIssues();
      mPlugins = new ArrayList<Plugin>();
      mOpenPorts = new SparseIntArray(3);

      // if we are here, network initialization didn't throw any error, lock wifi
      WifiManager wifiManager = (WifiManager) mContext.getSystemService(Context.WIFI_SERVICE);

      if(mWifiLock == null)
        mWifiLock = wifiManager.createWifiLock(WifiManager.WIFI_MODE_FULL, "wifiLock");

      if(!mWifiLock.isHeld())
        mWifiLock.acquire();

      // wake lock if enabled
      if(getSettings().getBoolean("PREF_WAKE_LOCK", true)){
        PowerManager powerManager = (PowerManager) mContext.getSystemService(Context.POWER_SERVICE);

        if(mWakeLock == null)
          mWakeLock = powerManager.newWakeLock(PowerManager.FULL_WAKE_LOCK, "wakeLock");

        if(!mWakeLock.isHeld())
          mWakeLock.acquire();
      }

      // set ports
      try{
        HTTP_PROXY_PORT  = Integer.parseInt(getSettings().getString("PREF_HTTP_PROXY_PORT", "8080"));
        HTTP_SERVER_PORT = Integer.parseInt(getSettings().getString("PREF_HTTP_SERVER_PORT", "8081"));
        HTTPS_REDIR_PORT = Integer.parseInt(getSettings().getString("PREF_HTTPS_REDIRECTOR_PORT", "8082"));
        MSF_RPC_PORT     = Integer.parseInt(getSettings().getString("MSF_RPC_PORT", "5553"));
      } catch(NumberFormatException e){
        HTTP_PROXY_PORT = 8080;
        HTTP_SERVER_PORT = 8081;
        HTTPS_REDIR_PORT = 8082;
      }

      // initialize network data at the end
      mNetwork = new Network(mContext);

      Target network = new Target(mNetwork),
        gateway = new Target(mNetwork.getGatewayAddress(), mNetwork.getGatewayHardware()),
        device = new Target(mNetwork.getLocalAddress(), mNetwork.getLocalHardware());

      gateway.setAlias(mNetwork.getSSID());
      device.setAlias(android.os.Build.MODEL);

      mTargets.add(network);
      mTargets.add(gateway);
      mTargets.add(device);

      mInitialized = true;
    }
    catch(Exception e){
      if(!(e instanceof NoRouteToHostException))
        errorLogging(e);

      throw e;
    }
  }

  public static void reloadTools() {
    getTools().reload();
  }

  public static class SuException extends Exception {
    public SuException() {
      super("super user access denied");
    }
  }

  public static class DaemonException extends Exception {
    public DaemonException(String message) {
      super(message);
    }
  }

  private static void startCoreDaemon() throws SuException, DaemonException {
    boolean access_granted = false;
    DataOutputStream writer = null;
    BufferedReader reader = null;
    String line;
    int ret = -1;

    try {
      Process shell = Runtime.getRuntime().exec("su");
      writer = new DataOutputStream(shell.getOutputStream());
      String cmd;

      cmd = String.format("{ echo 'ACCESS GRANTED' >&2; cd '%s' && exec ./start_daemon.sh ;} || exit 1\n",
          System.getCorePath());

      writer.write(cmd.getBytes());
      writer.flush();

      ret = shell.waitFor();

      if(ret != 0) {
        reader = new BufferedReader(new InputStreamReader(shell.getErrorStream()));

        while((line = reader.readLine()) != null) {
          if(line.equals("ACCESS GRANTED")) {
            access_granted = true;
            Logger.debug("'ACCESS GRANTED' found");
          } else
            Logger.warning("STDERR: " + line);
        }
      } else
        access_granted = true;

    } catch ( IOException e) {
      // command "su" not found or cannot write to it's stdin
      Logger.error(e.getMessage());
    } catch (InterruptedException e) {
      // interrupted while waiting for shell exit value
      Logger.error(e.getMessage());
    } finally {
      if(writer != null)
        try { writer.close(); } catch (IOException ignored) {}
      if(reader != null)
        try { reader.close(); } catch (IOException ignored) {}
    }

    mKnownIssues.fromFile(String.format("%s/issues", getCorePath()));

    if(!access_granted)
      throw new SuException();

    if(ret != 0) {
      File log = new File(System.getCorePath(), "cSploitd.log");
      DaemonException daemonException = new DaemonException("core daemon returned " + ret);
      if(log.exists() && log.canRead()) {
        ACRAConfiguration conf = ACRA.getConfig();
        conf.setApplicationLogFile(log.getAbsolutePath());
        ACRA.setConfig(conf);
        ACRA.getErrorReporter().handleException(daemonException, false);
      }
      throw daemonException;
    }
  }

  /**
   * shutdown the core daemon
   */
  public static void shutdownCoreDaemon(){
    if(!Client.isConnected() && !Client.Connect(getCorePath() + "/cSploitd.sock")) {
      return; // daemon is not running
    }
    if(!Client.isAuthenticated() && !Client.Login("android", "DEADBEEF")) {
      Logger.error("cannot login to daemon");
    }
    Client.Shutdown();
    Client.Disconnect();

    mInitialized = false;
  }

  public static void initCore() throws DaemonException, SuException {

    if(mCoreInitialized)
      return;

    String socket_path = getCorePath() + "/cSploitd.sock";

    if(!Client.isConnected()) {
      if(!Client.Connect(socket_path)) {
        startCoreDaemon();
        if (!Client.Connect(socket_path))
          throw new DaemonException("cannot connect to core daemon");
      }
    }

    if (!Client.isAuthenticated() && !Client.Login("android", "DEADBEEF")) {
      throw new DaemonException("cannot login to core daemon");
    }

    if (!Client.LoadHandlers()) {
      throw new DaemonException("cannot load handlers");
    }

    ChildManager.storeHandlers();

    reloadTools();

    mCoreInitialized = true;
  }

  public static void reloadNetworkMapping(){
    try{
      mNetwork = new Network(mContext);

      Target network = new Target(mNetwork),
        gateway = new Target(mNetwork.getGatewayAddress(), mNetwork.getGatewayHardware()),
        device = new Target(mNetwork.getLocalAddress(), mNetwork.getLocalHardware());

      gateway.setAlias(mNetwork.getSSID());
      device.setAlias(android.os.Build.MODEL);

      mTargets.clear();
      mTargets.add(network);
      mTargets.add(gateway);
      mTargets.add(device);

      mInitialized = true;
    }
    catch(NoRouteToHostException nrthe){
      // swallow bitch
    }
    catch(Exception e){
      errorLogging(e);
    }
  }

  public static boolean checkNetworking(final Activity current){
    if(!Network.isWifiConnected(mContext)){
      AlertDialog.Builder builder = new AlertDialog.Builder(current);

      builder.setCancelable(false);
      builder.setTitle(current.getString(R.string.error));
      builder.setMessage(current.getString(R.string.wifi_went_down));
      builder.setPositiveButton("Ok", new DialogInterface.OnClickListener(){
        @Override
        public void onClick(DialogInterface dialog, int which){
          dialog.dismiss();

          Bundle bundle = new Bundle();
          bundle.putBoolean(WifiScannerActivity.CONNECTED, false);

          Intent intent = new Intent();
          intent.putExtras(bundle);

          current.setResult(Activity.RESULT_OK, intent);
          current.finish();
        }
      });

      AlertDialog alert = builder.create();
      alert.show();

      return false;
    }

    return true;
  }

  public static void setLastError(String error){
    mLastError = error;
  }

  public static String getLastError(){
    return mLastError;
  }

  public static synchronized void errorLogging(Throwable e){
    String message = "Unknown error.",
      trace = "Unknown trace.",
      filename = (new File(Environment.getExternalStorageDirectory().toString(), ERROR_LOG_FILENAME)).getAbsolutePath();

    if(e != null){
      if(e.getMessage() != null && !e.getMessage().isEmpty())
        message = e.getMessage();

      else if(e.toString() != null)
        message = e.toString();

      if(message.equals(mLastError))
        return;

      Writer sWriter = new StringWriter();
      PrintWriter pWriter = new PrintWriter(sWriter);

      e.printStackTrace(pWriter);

      trace = sWriter.toString();

      if(mContext != null && getSettings().getBoolean("PREF_DEBUG_ERROR_LOGGING", false)){
        try{
          FileWriter fWriter = new FileWriter(filename, true);
          BufferedWriter bWriter = new BufferedWriter(fWriter);

          bWriter.write(trace);

          bWriter.close();
        }
        catch(IOException ioe){
          Logger.error(ioe.toString());
        }
      }
    }

    setLastError(message);
    Logger.error(message);
    Logger.error(trace);
  }

  public static String getPlatform()
  {
    int api = Build.VERSION.SDK_INT;
    String abi = Build.CPU_ABI;

    return String.format("android%d.%s", api, abi);
  }

  public static String getCompatiblePlatform()
  {
    int api = (Build.VERSION.SDK_INT >= Build.VERSION_CODES.JELLY_BEAN ?
                  Build.VERSION_CODES.JELLY_BEAN : Build.VERSION_CODES.GINGERBREAD);
    String abi = Build.CPU_ABI;

    return String.format("android%d.%s", api, abi);
  }

  public static boolean isARM(){
    String abi = Build.CPU_ABI;

    Logger.debug("Build.CPU_ABI = " + abi);

    return Build.CPU_ABI.toLowerCase().startsWith("armeabi");
  }

  public static synchronized void setCustomData(Object data){
    mCustomData = data;
  }

  public static Object getCustomData(){
    return mCustomData;
  }

  public static InputStream getRawResource(int id){
    return mContext.getResources().openRawResource(id);
  }

  public static String getDefaultRubyPath() {
    return mContext.getFilesDir().getAbsolutePath() + "/ruby";
  }

  public static String getRubyPath() {
    return getSettings().getString("RUBY_DIR", getDefaultRubyPath());
  }

  public static String getDefaultMsfPath() {
    return mContext.getFilesDir().getAbsolutePath() + "/msf";
  }

  public static String getMsfPath() {
    return getSettings().getString("MSF_DIR", getDefaultMsfPath());
  }

  public static String getToolsPath() {
    return mContext.getFilesDir().getAbsolutePath() + "/tools/";
  }

  public static String getCorePath() {
      return mContext.getFilesDir().getAbsolutePath();
  }

  public static void registerSettingListener(SettingReceiver receiver) {
    if (mSettingReceivers != null) {
      synchronized (mSettingReceivers) {
        if (!mSettingReceivers.contains(receiver)) {
          mSettingReceivers.add(receiver);
        }
      }
    }
  }

  public static void onSettingChanged(String key) {
    synchronized (mSettingReceivers) {
      for(SettingReceiver r : mSettingReceivers) {
        if(r.getFilter().contains(key))
          r.onSettingChanged(key);
      }
    }
  }

  public static void unregisterSettingListener(SettingReceiver receiver) {
    synchronized (mSettingReceivers) {
      mSettingReceivers.remove(receiver);
    }
  }

  private static void preloadServices(){
    if(mServices == null || mPorts == null){
      try{
        // preload network service map and mac vendors
        mServices = new HashMap<String, String>();
        mPorts = new HashMap<String, String>();

        @SuppressWarnings("ConstantConditions")
        FileInputStream fstream = new FileInputStream(mContext.getFilesDir().getAbsolutePath() + "/tools/nmap/nmap-services");

        DataInputStream in = new DataInputStream(fstream);
        BufferedReader reader = new BufferedReader(new InputStreamReader(in));
        String line;
        Matcher matcher;

        while((line = reader.readLine()) != null){
          line = line.trim();

          if((matcher = SERVICE_PARSER.matcher(line)) != null && matcher.find()){
            String proto = matcher.group(1),
              port = matcher.group(2);

            mServices.put(proto, port);
            mPorts.put(port, proto);
          }
        }

        in.close();
      }
      catch(Exception e){
        errorLogging(e);
      }
    }
  }

  private static void preloadVendors(){
    if(mVendors == null){
      try{
        mVendors = new HashMap<String, String>();
        @SuppressWarnings("ConstantConditions")
        FileInputStream fstream = new FileInputStream(mContext.getFilesDir().getAbsolutePath() + "/tools/nmap/nmap-mac-prefixes");

        DataInputStream in = new DataInputStream(fstream);
        BufferedReader reader = new BufferedReader(new InputStreamReader(in));
        String line;

        while((line = reader.readLine()) != null){
          line = line.trim();
          if(!line.startsWith("#") && !line.isEmpty()){
            String[] tokens = line.split(" ", 2);

            if(tokens.length == 2)
              mVendors.put(tokens[0], tokens[1]);
          }
        }

        in.close();
      }
      catch(Exception e){
        errorLogging(e);
      }
    }
  }

  public static String getSessionName(){
    return mSessionName;
  }

  public static String getStoragePath(){
    return mStoragePath;
  }

  public static SharedPreferences getSettings(){
    return PreferenceManager.getDefaultSharedPreferences(mContext);
  }

  public static String getAppVersionName(){
    if(mApkVersion !=null)
      return mApkVersion;
    try{
      PackageManager manager = mContext.getPackageManager();
      PackageInfo info = manager != null ? manager.getPackageInfo(mContext.getPackageName(), 0) : null;

      if(info != null)
        return (mApkVersion = info.versionName);
    }
    catch(NameNotFoundException e){
      errorLogging(e);
    }

    return "0.0.1";
  }

  /**
   * reade the first line of a file
   * @param filePath path of the file to read from
   * @return the first line of the file or {@code null} if an error occurs
   */
  private static String readFirstLine(String filePath) {
    BufferedReader reader = null;

    if(filePath==null)
      return null;

    try {
      reader = new BufferedReader(new FileReader(filePath));
      return reader.readLine().trim();
    } catch (IOException e) {
      Logger.debug(e.getMessage());
    } finally {
      try {
        if(reader!=null)
          reader.close();
      } catch (IOException e) {
        //ignored
      }
    }
    return null;
  }

  /**
   * get currently installed core version
   * @return the version of the core, null if not present.
   */
  public static String getCoreVersion() {
    return readFirstLine(getCorePath() + "/VERSION");
  }

  /**
   * get version of installed ruby
   * @return the installed version of ruby
   */
  public static String getLocalRubyVersion() {
    return readFirstLine(getRubyPath() + "/VERSION");
  }

  /**
   * get version of installed MetaSploit Framework
   * @return the version of installed MetaSploit Framework
   */
  public static String getLocalMsfVersion() {
    return readFirstLine(getMsfPath() + "/VERSION");
  }

  public static boolean isServiceRunning(String name){
    ActivityManager manager = (ActivityManager) mContext.getSystemService(Context.ACTIVITY_SERVICE);

    //noinspection ConstantConditions
    for(RunningServiceInfo service : manager.getRunningServices(Integer.MAX_VALUE)){
      if(name.equals(service.service.getClassName()))
        return true;
    }

    return false;
  }

  public static boolean isPortAvailable(int port){
    boolean available = true;

    int available_code = mOpenPorts.get(port);

    if(available_code != 0)
      return available_code != 1;

    try{
      // attempt 3 times since proxy and server could be still releasing
      // their ports
      for(int i = 0; i < 3; i++){
        Socket channel = new Socket();
        InetSocketAddress address = new InetSocketAddress(InetAddress.getByName(mNetwork.getLocalAddressAsString()), port);

        channel.connect(address, 200);

        available = !channel.isConnected();

        channel.close();

        if(available)
          break;

        Thread.sleep(200);
      }
    }
    catch(Exception e){
      available = true;
    }

    mOpenPorts.put(port, available ? 2 : 1);

    return available;
  }

  public static ArrayList<String> getAvailableSessionFiles(){
    ArrayList<String> files = new ArrayList<String>();
    File storage = new File(mStoragePath);

    if(storage.exists()){
      String[] children = storage.list();

      if(children != null && children.length > 0){
        for(String child : children){
          if(child.endsWith(".dss"))
            files.add(child);
        }
      }
    }

    return files;
  }

  public static String saveSession(String sessionName) throws IOException{
    StringBuilder builder = new StringBuilder();
    String filename = mStoragePath + '/' + sessionName + ".dss",
      session;

    builder.append(SESSION_MAGIC + "\n");

    // skip the network target
    builder.append(mTargets.size() - 1).append("\n");
    for(Target target : mTargets){
      if(target.getType() != Target.Type.NETWORK)
        target.serialize(builder);
    }
    builder.append(mCurrentTarget).append("\n");

    session = builder.toString();

    FileOutputStream ostream = new FileOutputStream(filename);
    GZIPOutputStream gzip = new GZIPOutputStream(ostream);

    gzip.write(session.getBytes());

    gzip.close();

    mSessionName = sessionName;

    return filename;
  }

  public static ArrayList<String> getAvailableHijackerSessionFiles(){
    ArrayList<String> files = new ArrayList<String>();
    File storage = new File(mStoragePath);

    if(storage.exists()){
      String[] children = storage.list();

      if(children != null && children.length > 0){
        for(String child : children){
          if(child.endsWith(".dhs"))
            files.add(child);
        }
      }
    }

    return files;
  }

  public static void loadSession(String filename) throws Exception{
    File file = new File(mStoragePath + '/' + filename);

    if(file.exists() && file.length() > 0){
      BufferedReader reader = new BufferedReader(new InputStreamReader(new GZIPInputStream(new FileInputStream(file))));
      String line;

      // begin decoding procedure
      try{
        line = reader.readLine();
        if(line == null || !line.equals(SESSION_MAGIC))
          throw new Exception("Not a cSploit session file.");

        reset();

        // read targets
        int targets = Integer.parseInt(reader.readLine());
        for(int i = 0; i < targets; i++){
          Target target = new Target(reader);

          if(!hasTarget(target)){
            System.addOrderedTarget(target);
          } else{
            for(int j = 0; j < mTargets.size(); j++){
              if(mTargets.get(j) != null && mTargets.get(j).equals(target)){
                mTargets.set(j, target);
                break;
              }
            }
          }
        }

        mCurrentTarget = Integer.parseInt(reader.readLine());
        reader.close();

      } catch(Exception e){
        reset();
        reader.close();
        throw e;
      }
    } else
      throw new Exception(filename + " does not exists or is empty.");
  }

  public static ToolBox getTools() {
    synchronized (System.class) {
      if(mTools == null)
        mTools = new ToolBox();
      return mTools;
    }
  }

  public static RPCClient getMsfRpc() {
    return mMsfRpc;
  }

  public static void setMsfRpc(RPCClient value){
    if(value==mMsfRpc)
      return;
    mMsfRpc = value;
    // refresh all exploits
    // NOTE: this method is usually called by the RPCServer Thread, which will not block the UI
    for( Target t : getTargets()) {
      for( Exploit e : t.getExploits()) {
        if(e instanceof MsfExploit) {
          ((MsfExploit)e).refresh();
        }
      }
    }
    for( Plugin plugin : getPluginsForTarget() ) {
      plugin.onRpcChange(value);
    }

  }

  public static Proxy getProxy(){
    try{
      if(mProxy == null)
        mProxy = new Proxy(getNetwork().getLocalAddress(), HTTP_PROXY_PORT);
    }
    catch(Exception e){
      errorLogging(e);
    }

    return mProxy;
  }

  public static HTTPSRedirector getHttpsRedirector(){
    try{
      if(mRedirector == null)
        mRedirector = new HTTPSRedirector(mContext, getNetwork().getLocalAddress(), HTTPS_REDIR_PORT);
    }
    catch(Exception e){
      errorLogging(e);
    }

    return mRedirector;
  }

  public static Server getServer(){
    try{
      if(mServer == null)
        mServer = new Server(getNetwork().getLocalAddress(), HTTP_SERVER_PORT);
    }
    catch(Exception e){
      errorLogging(e);
    }

    return mServer;
  }

  public static String getImageMimeType(String fileName){
    String type = "image/jpeg",
      name = fileName.toLowerCase();

    if(name.endsWith(".jpeg") || name.endsWith(".jpg"))
      type = "image/jpeg";

    else if(name.endsWith(".png"))
      type = "image/png";

    else if(name.endsWith(".gif"))
      type = "image/gif";

    else if(name.endsWith(".tiff"))
      type = "image/tiff";

    return type;
  }

  public static void reset() throws NoRouteToHostException, SocketException{
    mTargets.clear();

    // local network
    mTargets.add(new Target(System.getNetwork()));
    // network gateway
    mTargets.add(new Target(System.getNetwork().getGatewayAddress(), System.getNetwork().getGatewayHardware()));
    // device network address
    mTargets.add(new Target(System.getNetwork().getLocalAddress(), System.getNetwork().getLocalHardware()));

    mCurrentTarget = 0;
  }

  public static boolean isInitialized(){
    return mInitialized;
  }

  public static boolean isCoreInstalled() {
    return new File(getCorePath() + "/VERSION").exists();
  }

  public static boolean isCoreInitialized() {
    return mCoreInitialized;
  }

  public static KnownIssues getKnownIssues() {
    return mKnownIssues;
  }

  public static String getMacVendor(byte[] mac){
    preloadVendors();

    if(mac != null && mac.length >= 3)
      return mVendors.get(String.format("%02X%02X%02X", mac[0], mac[1], mac[2]));
    else
      return null;
  }

  public static String getProtocolByPort(String port){
    preloadServices();

    return mPorts.containsKey(port) ? mPorts.get(port) : null;
  }

  public static String getProtocolByPort(int port) {
    return getProtocolByPort(Integer.toString(port));
  }

  public static int getPortByProtocol(String protocol){
    preloadServices();

    return mServices.containsKey(protocol) ? Integer.parseInt(mServices.get(protocol)) : 0;
  }

  public static Context getContext(){
    return mContext;
  }

  public static Network getNetwork() {
    return mNetwork;
  }

  public static Vector<Target> getTargets(){
    return mTargets;
  }

  public static ArrayList<Target> getTargetsByType(Target.Type type){
    ArrayList<Target> filtered = new ArrayList<Target>();

    for(Target target : mTargets){
      if(target.getType() == type)
        filtered.add(target);
    }

    return filtered;
  }

  public static ArrayList<Endpoint> getNetworkEndpoints(){
    ArrayList<Endpoint> filtered = new ArrayList<Endpoint>();

    for(Target target : mTargets){
      if(target.getType() == Type.ENDPOINT)
        filtered.add(target.getEndpoint());
    }

    return filtered;
  }

  public static void addTarget(int index, Target target){
    mTargets.add(index, target);
    // update current target index
    if(mCurrentTarget >= index)
      mCurrentTarget++;
  }

  public static void addTarget(Target target){
    mTargets.add(target);
  }

  /**
   * add a target to the list keeping it sorted.
   * @param target the target to add
   * @return true if target is added, false if already present
   */
  public static boolean addOrderedTarget(Target target){
    if(target != null && !hasTarget(target)){
      for(int i = 0; i < getTargets().size(); i++){
        if(getTarget(i).comesAfter(target)){
          addTarget(i, target);
          return true;
        }
      }

      addTarget(target);

      return true;
    }

    return false;
  }

  public static Target getTarget(int index){
    return mTargets.get(index);
  }

  public static boolean hasTarget(Target target){
    return mTargets.contains(target);
  }

  public static void setCurrentTarget(int index){
    mCurrentTarget = index;
  }

  public static Target getCurrentTarget(){
    return getTarget(mCurrentTarget);
  }

  public static Target getTargetByAddress(String address){
    try {
      return getTargetByAddress(InetAddress.getByName(address));
    } catch ( UnknownHostException e) {
      Logger.error("cannot convert '" + address + "' to InetAddress: " + e.getMessage());
    }
    return null;
  }

  public static Target getTargetByAddress(InetAddress address) {
    int i, size;

    synchronized (mTargets) {

      size = mTargets.size();

      for(i=0;i<size;i++) {
        Target t = mTargets.get(i);

        if(t != null && t.getAddress() != null && t.getAddress().equals(address)) {
          return t;
        }
      }
    }

    return null;
  }

  public static void registerPlugin(Plugin plugin){
    mPlugins.add(plugin);
  }

  public static ArrayList<Plugin> getPlugins(){
    return mPlugins;
  }

  public static ArrayList<Plugin> getPluginsForTarget(Target target){
    ArrayList<Plugin> filtered = new ArrayList<Plugin>();

    if(target != null){
      for(Plugin plugin : mPlugins)
        if(plugin.isAllowedTarget(target))
          filtered.add(plugin);
    }

    return filtered;
  }

  public static ArrayList<Plugin> getPluginsForTarget(){
    return getPluginsForTarget(getCurrentTarget());
  }

  public static void setCurrentPlugin(Plugin plugin){
    Logger.debug( "Setting current plugin : " + mContext.getString( plugin.getName() ) );

    mCurrentPlugin = plugin;
  }

  public static Plugin getCurrentPlugin(){
    return mCurrentPlugin;
  }

  public static void setCurrentExploit(Exploit exploit) {
    mExploit = exploit;
  }

  public static Exploit getCurrentExploit() {
    return mExploit;
  }

  public static void setCurrentPayload(Payload payload) {
    mPayload = payload;
  }

  public static Payload getCurrentPayload() {
    return mPayload;
  }

  public static void setCurrentSession(Session s) {
    mMsfSession = s;
  }

  public static Session getCurrentSession() {
    return mMsfSession;
  }

  public static void addOpenPort( int port, Protocol protocol ) {
    addOpenPort( port, protocol, null, null );
  }

  public static void addOpenPort( int port, Protocol protocol, String service ) {
    addOpenPort(port, protocol, service, null);
  }

  public static void addOpenPort( int port, Protocol protocol, String service, String version ) {
    Port p = new Port( port, protocol, service, version );

    getCurrentTarget().addOpenPort( p );

    for( Plugin plugin : getPluginsForTarget() ) {
      plugin.onTargetNewOpenPort( getCurrentTarget(), p );
    }
  }

  public static Collection<Exploit> getCurrentExploits() {
    return getCurrentTarget().getExploits();
  }

  public static String getGatewayAddress(){
    return mNetwork.getGatewayAddress().getHostAddress();
  }

  public static boolean isForwardingEnabled(){
    boolean forwarding = false;
    BufferedReader reader;
    String line;

    try{
      reader = new BufferedReader(new FileReader(IPV4_FORWARD_FILEPATH));
      line = reader.readLine().trim();
      forwarding = line.equals("1");

      reader.close();

    }
    catch(IOException e){
      Logger.warning(e.toString());
    }

    return forwarding;
  }

  public static void setForwarding(boolean enabled){
    Logger.debug("Setting ipv4 forwarding to " + enabled);

    String status = (enabled ? "1" : "0"),
      cmd = "echo " + status + " > " + IPV4_FORWARD_FILEPATH;

    try{
      getTools().shell.run(cmd);
    }
    catch(Exception e){
      Logger.error(e.getMessage());
    }
  }

  public static void clean(boolean releaseLocks){
    setForwarding(false);

    try{
      if(releaseLocks){
        Logger.debug("Releasing locks.");

        if(mWifiLock != null && mWifiLock.isHeld())
          mWifiLock.release();

        if(mWakeLock != null && mWakeLock.isHeld())
          mWakeLock.release();
      }

      synchronized (mTargets) {

        for (Target t : mTargets)
          for (Session s : t.getSessions())
            s.stopSession();

        mTargets.clear();
      }

      Client.Disconnect();
      mCoreInitialized = false;
    }
    catch(Exception e){
      errorLogging(e);
    }
  }

}<|MERGE_RESOLUTION|>--- conflicted
+++ resolved
@@ -120,12 +120,9 @@
   // registered plugins
   private static ArrayList<Plugin> mPlugins = null;
   private static Plugin mCurrentPlugin = null;
-<<<<<<< HEAD
   // toolbox singleton
   private static ToolBox mTools = null;
 
-=======
->>>>>>> 0d2eba83
   private static HTTPSRedirector mRedirector = null;
   private static Proxy mProxy = null;
   private static Server mServer = null;
@@ -147,9 +144,6 @@
   private static KnownIssues mKnownIssues = null;
 
   private final static LinkedList<SettingReceiver> mSettingReceivers = new LinkedList<SettingReceiver>();
-
-  // toolbox singleton
-  private static ToolBox mTools = new ToolBox();
 
   public static void init(Context context) throws Exception{
     mContext = context;
