--- conflicted
+++ resolved
@@ -454,13 +454,9 @@
     <string name="pref_performance_widescan_desc">扫描子网外的主机</string>
     <string name="pref_advanced">高级</string>
     <string name="pref_msf_enable">启用 MSF</string>
-<<<<<<< HEAD
-    <string name="pref_msf_enable_desc">启用 MetaSploit 框架</string>
+    <string name="pref_msf_enable_desc">启用 Metasploit 框架</string>
     <string name="pref_msf_notifications">MSF 状态通知</string> 
-    <string name="pref_msf_notifications_desc">显示MSF RPC连接状态</string> 
-=======
-    <string name="pref_msf_enable_desc">启用 Metasploit 框架</string>
->>>>>>> 2a789498
+    <string name="pref_msf_notifications_desc">显示MSF RPC连接状态</string>
     <string name="pref_msf_delete">删除 MSF</string>
     <string name="pref_msf_delete_desc">从您的设备删除 Metasploit 框架</string>
     <string name="pref_msfdir_desc">包含 Metasploit 框架的文件夹。</string>
