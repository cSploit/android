buildscript {
    repositories {
        jcenter()
        mavenCentral()
    }
    dependencies {
        classpath 'com.android.tools.build:gradle:1.5.0'
    }
}

def getDate() {
    return Calendar.getInstance().getTimeInMillis();
}

allprojects {
    repositories {
        jcenter()
        mavenCentral()
    }
}
apply plugin:  'com.android.application'

dependencies {
<<<<<<< HEAD
    compile 'com.android.support:support-v4:23.1.0'
    compile 'com.android.support:appcompat-v7:23.1.0'
    compile 'com.android.support:design:23.1.1'
    compile 'com.android.support:preference-v7:23.1.0'
=======
    compile 'com.android.support:support-v4:23.1.1'
    compile 'com.android.support:appcompat-v7:23.1.1'
    compile 'com.android.support:design:23.1.1'
    compile 'com.android.support:preference-v7:23.1.1'
>>>>>>> c8a91fc8
    compile 'org.apache.commons:commons-compress:1.10'
    compile 'commons-net:commons-net:3.3'
    compile 'com.github.zafarkhaja:java-semver:0.9.0'
    compile 'org.unbescape:unbescape:1.1.1.RELEASE'
    compile 'org.msgpack:msgpack:0.6.12'
    compile 'com.googlecode.juniversalchardet:juniversalchardet:1.0.3'
    compile 'org.tukaani:xz:1.5'
    compile 'ch.acra:acra:4.6.2'
    testCompile 'junit:junit:4.12'
}

android {
    compileSdkVersion 23
    buildToolsVersion '23.0.2'

    compileOptions {
        sourceCompatibility JavaVersion.VERSION_1_7
        targetCompatibility JavaVersion.VERSION_1_7
    }

    packagingOptions {
        exclude 'META-INF/LICENSE.txt'
        exclude 'META-INF/NOTICE.txt'
    }

    defaultConfig {
        minSdkVersion 9
        targetSdkVersion 22
        versionCode 4
        versionName "1.7.0-unstable"
        if(System.getenv("NIGHTLY_BUILD")) {
            versionName += "+" + System.getenv("NIGHTLY_BUILD_COMMIT").substring(0, 7)
        }
    }

    lintOptions {
        if (System.getenv("NIGHTLY_BUILD")) {
            checkReleaseBuilds false
        }
        abortOnError false
    }

    signingConfigs {
        release {
            if (System.getenv("KEYSTORE_FILE") != null) {
                storeFile = file(System.getenv("KEYSTORE_FILE"))
                storePassword = System.getenv("KEYSTORE_PWD")
                keyAlias = System.getenv("KEYSTORE_ALIAS")
                keyPassword = System.getenv("KEYSTORE_ALIAS_PWD")
            }
            return true
        }
    }

    buildTypes {
        debug {
            buildConfigField "java.util.Date", "BUILD_TIME", "new java.util.Date(" + getDate() + "L)"
            buildConfigField "String", "BUILD_NAME", "\"" + System.getenv("USER") + "\"";
            minifyEnabled false
            shrinkResources false
            debuggable true
            jniDebuggable true
            zipAlignEnabled true
            multiDexEnabled true
        }
        release {
            buildConfigField "java.util.Date", "BUILD_TIME", "new java.util.Date(" + getDate() + "L)"
            buildConfigField "String", "BUILD_NAME", "\"" + System.getenv("USER") + "\"";
            if (System.getenv("KEYSTORE_FILE") != null) {
                signingConfig signingConfigs.release
            }
            multiDexEnabled true
            return true
        }
    }
}<|MERGE_RESOLUTION|>--- conflicted
+++ resolved
@@ -21,17 +21,10 @@
 apply plugin:  'com.android.application'
 
 dependencies {
-<<<<<<< HEAD
-    compile 'com.android.support:support-v4:23.1.0'
-    compile 'com.android.support:appcompat-v7:23.1.0'
-    compile 'com.android.support:design:23.1.1'
-    compile 'com.android.support:preference-v7:23.1.0'
-=======
     compile 'com.android.support:support-v4:23.1.1'
     compile 'com.android.support:appcompat-v7:23.1.1'
     compile 'com.android.support:design:23.1.1'
     compile 'com.android.support:preference-v7:23.1.1'
->>>>>>> c8a91fc8
     compile 'org.apache.commons:commons-compress:1.10'
     compile 'commons-net:commons-net:3.3'
     compile 'com.github.zafarkhaja:java-semver:0.9.0'
