buildscript {
    repositories {
        jcenter()
        mavenCentral()
    }
    dependencies {
        classpath 'com.android.tools.build:gradle:1.4.0-beta6'
    }
}

def getDate() {
    return Calendar.getInstance().getTimeInMillis();
}

allprojects {
    repositories {
        jcenter()
        mavenCentral()
    }
}
apply plugin:  'com.android.application'

dependencies {
    compile 'com.android.support:support-v4:23.0.1'
    compile 'com.android.support:appcompat-v7:23.0.1'
    compile 'com.android.support:design:23.0.1'
    compile 'com.android.support:preference-v7:23.0.1'
    compile 'org.apache.commons:commons-compress:1.10'
    compile 'commons-net:commons-net:3.3'
    compile 'com.github.zafarkhaja:java-semver:0.9.0'
    compile 'org.unbescape:unbescape:1.1.1.RELEASE'
    compile 'org.msgpack:msgpack:0.6.12'
    compile 'com.googlecode.juniversalchardet:juniversalchardet:1.0.3'
    compile 'org.tukaani:xz:1.5'
    compile 'ch.acra:acra:4.6.2'
}

android {
    compileSdkVersion 23
    buildToolsVersion '23.0.1'

    compileOptions {
        sourceCompatibility JavaVersion.VERSION_1_7
        targetCompatibility JavaVersion.VERSION_1_7
    }

    packagingOptions {
        exclude 'META-INF/LICENSE.txt'
        exclude 'META-INF/NOTICE.txt'
    }

    defaultConfig {
        minSdkVersion 9
        targetSdkVersion 22
<<<<<<< HEAD
        versionCode 3
        versionName "1.6.2-unstable"
=======
        versionCode 4
        versionName "1.6.2"
>>>>>>> d02e8326
        if(System.getenv("NIGHTLY_BUILD")) {
            versionName += "+" + System.getenv("NIGHTLY_BUILD_COMMIT").substring(0, 7)
        }
    }

    lintOptions {
        if (System.getenv("NIGHTLY_BUILD")) {
            checkReleaseBuilds false
        }
        abortOnError false
    }

    signingConfigs {
        release {
            if (System.getenv("KEYSTORE_FILE") != null) {
                storeFile = file(System.getenv("KEYSTORE_FILE"))
                storePassword = System.getenv("KEYSTORE_PWD")
                keyAlias = System.getenv("KEYSTORE_ALIAS")
                keyPassword = System.getenv("KEYSTORE_ALIAS_PWD")
            }
            return true
        }
    }

    buildTypes {
        debug {
            buildConfigField "java.util.Date", "BUILD_TIME", "new java.util.Date(" + getDate() + "L)"
            buildConfigField "String", "BUILD_NAME", "\"" + System.getenv("USER") + "\"";
            minifyEnabled false
            shrinkResources false
            debuggable true
            jniDebuggable true
            zipAlignEnabled true
            multiDexEnabled true
        }
        release {
            buildConfigField "java.util.Date", "BUILD_TIME", "new java.util.Date(" + getDate() + "L)"
            buildConfigField "String", "BUILD_NAME", "\"" + System.getenv("USER") + "\"";
            if (System.getenv("KEYSTORE_FILE") != null) {
                signingConfig signingConfigs.release
            }
            multiDexEnabled true
            return true
        }
    }

    sourceSets {
        main {
            manifest.srcFile 'AndroidManifest.xml'
            java.srcDirs = ['src']
            aidl.srcDirs = ['src']
            renderscript.srcDirs = ['src']
            res.srcDirs = ['res']
            assets.srcDirs = ['assets']
            jniLibs.srcDir 'src/org/csploit/android/jniLibs'
        }

        instrumentTest.setRoot('tests')
    }
}<|MERGE_RESOLUTION|>--- conflicted
+++ resolved
@@ -52,13 +52,8 @@
     defaultConfig {
         minSdkVersion 9
         targetSdkVersion 22
-<<<<<<< HEAD
-        versionCode 3
-        versionName "1.6.2-unstable"
-=======
         versionCode 4
-        versionName "1.6.2"
->>>>>>> d02e8326
+        versionName "1.6.3-unstable"
         if(System.getenv("NIGHTLY_BUILD")) {
             versionName += "+" + System.getenv("NIGHTLY_BUILD_COMMIT").substring(0, 7)
         }
